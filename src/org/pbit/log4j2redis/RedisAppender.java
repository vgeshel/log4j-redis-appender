--- conflicted
+++ resolved
@@ -21,40 +21,13 @@
 import redis.clients.util.SafeEncoder;
 
 public class RedisAppender extends AppenderSkeleton {
-<<<<<<< HEAD
-
-=======
->>>>>>> 0b2faa14
     private Jedis jedis;
     private String host = "localhost";
     private int port = 6379;
-
+    
     private Map<String, String> messages;
     private String localHostName;
     private String processName;
-<<<<<<< HEAD
-
-    public void activateOptions() {
-        super.activateOptions();
-
-        jedis = new Jedis(host, port);
-        messages = new ConcurrentHashMap<String, String>();
-
-        try {
-            localHostName = InetAddress.getLocalHost().getHostName();
-        } catch (UnknownHostException e) {
-            localHostName = "localhost";
-        }
-
-        processName = ManagementFactory.getRuntimeMXBean().getName();
-
-        new Timer().schedule(new TimerTask() {
-            public void run() {
-                Entry<String, String> message;
-
-                for (Iterator<Entry<String, String>> it = messages.entrySet()
-                        .iterator(); it.hasNext();) {
-=======
     private int MSetMax = 100;
     
 	public void activateOptions() {
@@ -118,16 +91,10 @@
                 Entry<String, String> message;
         
                 for (Iterator<Entry<String, String>> it = messages.entrySet().iterator(); it.hasNext();) {
->>>>>>> 0b2faa14
                     message = it.next();
                     jedis.set(message.getKey(), message.getValue());
                     it.remove();
                 }
-<<<<<<< HEAD
-            }
-        }, 1000, 1000);
-    }
-=======
                 
                 long expendHere = System.nanoTime() - begin;
                 
@@ -135,7 +102,6 @@
             }
         }, 5000, 5000);*/
 	}
->>>>>>> 0b2faa14
 
     protected void append(LoggingEvent event) {
         try {
@@ -150,24 +116,17 @@
             id.append(event.getLevel());
             id.append(" - ");
             id.append(UUID.randomUUID());
-
+            
             messages.put(id.toString(), event.getRenderedMessage());
         } catch (Exception e) {
-            // what to do? ignore? send back error - from log???
+            //what to do? ignore? send back error - from log???
         }
     }
 
     public void close() {
     }
-
+    
     public void setHost(String host) {
-<<<<<<< HEAD
-        this.host = host;
-    }
-
-    public void setPort(int port) {
-        this.port = port;
-=======
 		this.host = host;
 	}
 
@@ -181,16 +140,11 @@
 	
 	public boolean requiresLayout() {
     	return false;
->>>>>>> 0b2faa14
     }
-
-    public boolean requiresLayout() {
-        return false;
-    }
-
+    
     private String now() {
-        DateFormat dateFormat = new SimpleDateFormat("yyyy/MM/dd HH:mm:ss");
-
+    	DateFormat dateFormat = new SimpleDateFormat("yyyy/MM/dd HH:mm:ss");
+        
         return dateFormat.format(new Date());
     }
 }